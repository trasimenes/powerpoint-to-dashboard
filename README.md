--- conflicted
+++ resolved
@@ -19,11 +19,3 @@
 ├── requirements.txt   # Python dependencies
 └── vercel.json        # Vercel configuration
 ```
-
-<<<<<<< HEAD
-The `vercel.json` file configures the Python runtime and also serves files from
-the `static/` directory using `@vercel/static`.
-
-=======
->>>>>>> b7b27c43
-Run the unit tests with `pytest`.